--- conflicted
+++ resolved
@@ -1,11 +1,4 @@
 # Benchmarking Nx, Turbo, Lerna, Lage, and Moon
-<<<<<<< HEAD
-<!--
-Recording:
-
-![nx-turbo-recording](./readme-assets/turbo-nx-perf.gif) -->
-=======
->>>>>>> 72e4fd0f
 
 Repo contains:
 
