--- conflicted
+++ resolved
@@ -17,12 +17,8 @@
   },
   "devDependencies": {
     "@moonrepo/cli": "^1.29.0",
-<<<<<<< HEAD
-    "@types/node": "^24.0.10",
-=======
     "@nx/next": "^21.2.2",
     "@types/node": "^24.0.15",
->>>>>>> 72e4fd0f
     "lage": "2.14.6",
     "lerna": "8.2.3",
     "nx": "21.3.0",
