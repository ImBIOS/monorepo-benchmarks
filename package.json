{
  "name": "monorepo-benchmarks",
  "version": "1.0.0",
  "private": true,
  "scripts": {
    "benchmark": "tsx benchmark-json.ts",
    "benchmark:json": "pnpm run build:scripts && node dist/benchmark-json.js",
    "benchmark:json:ts": "tsx benchmark-json.ts",
    "build:scripts": "tsc -p tsconfig.scripts.json",
    "build:scripts:watch": "tsc -p tsconfig.scripts.json --watch",
    "test:automation": "pnpm run build:scripts && node dist/scripts/test-compare.js",
    "test:automation:ts": "tsx scripts/test-compare.ts",
    "compare:results": "pnpm run build:scripts && node dist/scripts/compare-and-update-readme.js",
    "compare:results:ts": "tsx scripts/compare-and-update-readme.ts",
    "create:release": "pnpm run build:scripts && node dist/scripts/create-release.js",
    "create:release:ts": "tsx scripts/create-release.ts"
  },
  "devDependencies": {
<<<<<<< HEAD
    "@moonrepo/cli": "^1.29.0",
    "@nx/next": "^21.2.2",
    "@types/node": "^24.0.10",
=======
    "@types/node": "^24.0.15",
>>>>>>> 6b0db8e9
    "lage": "2.14.6",
    "lerna": "8.2.3",
    "nx": "21.3.0",
    "tsx": "^4.20.3",
    "turbo": "2.5.5",
    "typescript": "^5.8.3"
  },
  "packageManager": "pnpm@10.10.0",
  "engines": {
    "node": "22.9.0"
  }
}<|MERGE_RESOLUTION|>--- conflicted
+++ resolved
@@ -16,13 +16,9 @@
     "create:release:ts": "tsx scripts/create-release.ts"
   },
   "devDependencies": {
-<<<<<<< HEAD
     "@moonrepo/cli": "^1.29.0",
     "@nx/next": "^21.2.2",
-    "@types/node": "^24.0.10",
-=======
     "@types/node": "^24.0.15",
->>>>>>> 6b0db8e9
     "lage": "2.14.6",
     "lerna": "8.2.3",
     "nx": "21.3.0",
