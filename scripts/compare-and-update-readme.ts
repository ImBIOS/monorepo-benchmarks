import * as fs from 'fs';
import * as path from 'path';
import type { BenchmarkResults, ComparisonOutputs, ToolName } from './types';

// Threshold for significant performance change (10%)
const PERFORMANCE_THRESHOLD = 0.1;
// Threshold for detecting tool performance changes worth documenting (5%)
const TOOL_SIGNIFICANCE_THRESHOLD = 0.05;

function parseResults(resultsJson: string): BenchmarkResults | null {
  try {
    return JSON.parse(resultsJson) as BenchmarkResults;
  } catch (e) {
    console.error('Failed to parse results JSON:', e);
    return null;
  }
}

function isSignificantChange(
  current: number,
  previous: number,
  threshold: number = PERFORMANCE_THRESHOLD
): boolean {
  if (!previous || previous === 0) return false;
  const change = Math.abs((current - previous) / previous);
  return change > threshold;
}

function formatResults(results: BenchmarkResults): string {
  const date = new Date().toLocaleDateString('en-US', {
    year: 'numeric',
    month: 'long',
    day: 'numeric',
  });

  return `## Benchmark & Results (${date})

Run \`pnpm run benchmark\`. The benchmark will warm the cache of all the tools. We benchmark how quickly
<<<<<<< HEAD
Turbo/Nx/Lage/Lerna/Moon can figure out what needs to be restored from the cache and restores it.
=======
Turbo/Nx/Lerna/Lage/Moon can figure out what needs to be restored from the cache and restores it.
>>>>>>> 72e4fd0f

These are the numbers using GitHub Actions runner:

* average lage time is: ${results.tools.lage.average.toFixed(1)}
* average turbo time is: ${results.tools.turbo.average.toFixed(1)}
* average lerna (powered by nx) time is: ${results.tools.lerna.average.toFixed(
    1
  )}
* average moon time is: ${results.tools.moon.average.toFixed(1)}
* average nx time is: ${results.tools.nx.average.toFixed(1)}
* nx is ${results.comparisons.nxVsLage.toFixed(1)}x faster than lage
* nx is ${results.comparisons.nxVsTurbo.toFixed(1)}x faster than turbo
* nx is ${results.comparisons.nxVsLerna.toFixed(
    1
  )}x faster than lerna (powered by nx)
* nx is ${results.comparisons.nxVsMoon.toFixed(1)}x faster than moon`;
}

function updateReadme(newResults: BenchmarkResults): boolean {
  const readmePath = path.join(process.cwd(), 'README.md');
  let content = fs.readFileSync(readmePath, 'utf8');

  // Find the benchmark section and replace it
  const benchmarkRegex = /## Benchmark & Results \([^)]+\)[\s\S]*?(?=##|$)/;
  const newBenchmarkSection = formatResults(newResults);

  if (benchmarkRegex.test(content)) {
    content = content.replace(benchmarkRegex, newBenchmarkSection + '\n\n');
  } else {
    // If no benchmark section found, add it after the repo description
    const insertPoint = content.indexOf('## Benchmark & Results');
    if (insertPoint === -1) {
      // Add after the initial description
      const descEndRegex = /\n\n(?=##)/;
      const match = content.match(descEndRegex);
      if (match) {
        const insertPos = match.index! + match[0].length;
        content =
          content.slice(0, insertPos) +
          newBenchmarkSection +
          '\n\n' +
          content.slice(insertPos);
      } else {
        content += '\n\n' + newBenchmarkSection;
      }
    }
  }

  fs.writeFileSync(readmePath, content);
  return true;
}

function detectPerformanceRegression(
  current: BenchmarkResults,
  previous: BenchmarkResults | null
): boolean {
  if (!previous || !current || !previous.tools || !current.tools) return false;

  // Check if NX performance degraded significantly
  const previousNxAverage = previous.tools.nx?.average;
  const nxRegression =
    previousNxAverage !== undefined &&
    isSignificantChange(
      current.tools.nx.average,
      previousNxAverage,
      PERFORMANCE_THRESHOLD
    ) &&
    current.tools.nx.average > previousNxAverage;

  // Check if any comparison ratios decreased significantly (meaning NX became relatively slower)
  const ratioRegression = Object.keys(current.comparisons).some((key) => {
    const comparisonKey = key as keyof typeof current.comparisons;
    if (!previous.comparisons || !previous.comparisons[comparisonKey])
      return false;
    return (
      isSignificantChange(
        current.comparisons[comparisonKey],
        previous.comparisons[comparisonKey],
        PERFORMANCE_THRESHOLD
      ) &&
      current.comparisons[comparisonKey] < previous.comparisons[comparisonKey]
    );
  });

  return nxRegression || ratioRegression;
}

function shouldUpdateReadme(
  current: BenchmarkResults,
  previous: BenchmarkResults | null
): boolean {
  // Don't update README if we don't have valid current results
  if (!current || !current.tools) return false;
  // Always update README with latest benchmark results
  return true;
}

function hasSignificantChanges(
  current: BenchmarkResults,
  previous: BenchmarkResults | null
): boolean {
  if (!previous || !previous.tools) return true; // First run, always significant
  if (!current || !current.tools) return false; // No current data, no changes

  // Check if there's any significant change in any tool
  const toolNames: ToolName[] = ['nx', 'turbo', 'lerna', 'lage', 'moon'];
  return toolNames.some((tool) => {
    const previousValue = previous.tools[tool]?.average;
    if (previousValue === undefined) return true; // No previous data for this tool

    return isSignificantChange(
      current.tools[tool].average,
      previousValue,
      TOOL_SIGNIFICANCE_THRESHOLD
    );
  });
}

// Main execution
function main(): ComparisonOutputs {
  const currentResults = parseResults(process.env.CURRENT_RESULTS || '{}');
  const previousResults = parseResults(process.env.PREVIOUS_RESULTS || '{}');

  if (!currentResults) {
    console.error('No current results available');
    process.exit(1);
  }

  // Check if current results are empty (benchmark was skipped)
  const hasCurrentData = currentResults && currentResults.tools;

  if (!hasCurrentData) {
    console.log('No benchmark data available (benchmark was skipped)');
    console.log('README not updated');
    process.stdout.write('readme-updated=false\n');
    process.stdout.write('performance-regression=false\n');
    return {
      readmeUpdated: false,
      performanceRegression: false,
    };
  }

  const shouldUpdate = shouldUpdateReadme(currentResults, previousResults);
  const significantChanges = hasSignificantChanges(
    currentResults,
    previousResults
  );
  const hasRegression = detectPerformanceRegression(
    currentResults,
    previousResults
  );

  if (shouldUpdate) {
    if (significantChanges) {
      console.log(
        'Significant performance changes detected, updating README...'
      );
    } else {
      console.log('Updating README with latest benchmark results...');
    }
    updateReadme(currentResults);
    console.log('README updated successfully');

    // Set output for GitHub Actions
    process.stdout.write('readme-updated=true\n');
  } else {
    console.log('README not updated');
    process.stdout.write('readme-updated=false\n');
  }

  if (hasRegression) {
    console.log('Performance regression detected!');
    process.stdout.write('performance-regression=true\n');
  } else {
    process.stdout.write('performance-regression=false\n');
  }

  // Log current results for debugging
  console.log('Current benchmark results:');
  console.log(`- NX: ${currentResults.tools.nx.average.toFixed(1)}ms`);
  console.log(`- Turbo: ${currentResults.tools.turbo.average.toFixed(1)}ms`);
  console.log(`- Lerna: ${currentResults.tools.lerna.average.toFixed(1)}ms`);
  console.log(`- Lage: ${currentResults.tools.lage.average.toFixed(1)}ms`);
  console.log(`- Moon: ${currentResults.tools.moon.average.toFixed(1)}ms`);

  return {
    readmeUpdated: shouldUpdate,
    performanceRegression: hasRegression,
  };
}

if (require.main === module) {
  main();
}

export {
  detectPerformanceRegression,
  formatResults,
  hasSignificantChanges,
  isSignificantChange,
  main,
  parseResults,
  shouldUpdateReadme,
  updateReadme,
};<|MERGE_RESOLUTION|>--- conflicted
+++ resolved
@@ -36,11 +36,7 @@
   return `## Benchmark & Results (${date})
 
 Run \`pnpm run benchmark\`. The benchmark will warm the cache of all the tools. We benchmark how quickly
-<<<<<<< HEAD
-Turbo/Nx/Lage/Lerna/Moon can figure out what needs to be restored from the cache and restores it.
-=======
 Turbo/Nx/Lerna/Lage/Moon can figure out what needs to be restored from the cache and restores it.
->>>>>>> 72e4fd0f
 
 These are the numbers using GitHub Actions runner:
 
