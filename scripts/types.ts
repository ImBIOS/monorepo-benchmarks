--- conflicted
+++ resolved
@@ -17,16 +17,7 @@
     lage: ToolResults;
     moon: ToolResults;
   };
-<<<<<<< HEAD
-  comparisons: {
-    nxVsLage: number;
-    nxVsTurbo: number;
-    nxVsLerna: number;
-    nxVsMoon: number;
-  };
-=======
   comparisons: Record<string, number>;
->>>>>>> 72e4fd0f
 }
 
 export interface ComparisonOutputs {
